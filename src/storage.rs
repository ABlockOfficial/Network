--- conflicted
+++ resolved
@@ -600,21 +600,12 @@
         Ok(response)
     }
 
-<<<<<<< HEAD
-    /// Handles a mempool request.
-    ///
-    /// ### Arguments
-    ///
-    /// * `peer` - Socket address for the peer that the mempool request came from.
-    /// * `req` - StorageRequest object holding the mempool request.
-=======
     /// Handles a storage request.
     ///
     /// ### Arguments
     ///
     /// * `peer` - Socket address for the peer that the storage request came from.
     /// * `req` - StorageRequest object holding the storage request.
->>>>>>> 7d5759a9
     async fn handle_request(&mut self, peer: SocketAddr, req: StorageRequest) -> Option<Response> {
         use StorageRequest::*;
 
