FROM rust:1.76.0-slim-bullseye AS chef

RUN apt-get update && apt-get -y --no-install-recommends install git build-essential m4 llvm libclang-dev diffutils curl
RUN cargo install cargo-chef 
WORKDIR /aiblock
ENV CARGO_TARGET_DIR=/aiblock

FROM chef AS planner

COPY . .
RUN cargo chef prepare --recipe-path recipe.json

FROM chef AS builder
COPY --from=planner /aiblock/recipe.json /aiblock/recipe.json 
RUN cargo chef cook --release --recipe-path /aiblock/recipe.json
COPY . .
RUN cargo build --release

# Use distroless
FROM cgr.dev/chainguard/glibc-dynamic:latest

# COPY --from=busybox:1.35.0-uclibc /bin/sh /bin/sh

USER nonroot

# Set these in the environment to override [use once we have env vars available]
<<<<<<< HEAD
ARG NODE_TYPE_ARG="compute"
ENV NODE_TYPE=$NODE_TYPE_ARG
=======
ENV NODE_TYPE="mempool"
>>>>>>> fd930298
ENV CONFIG="/etc/node_settings.toml"
ENV TLS_CONFIG="/etc/tls_certificates.json"
ENV INITIAL_BLOCK_CONFIG="/etc/initial_block.json"
ENV API_CONFIG="/etc/api_config.json"
ENV INITIAL_ISSUANCE="/etc/initial_issuance.json"
ENV API_USE_TLS="0"
ENV COMPUTE_MINER_WHITELIST="/etc/mempool_miner_whitelist.json"
ENV RUST_LOG=info,debug

# RUN echo "Node type is $NODE_TYPE"

# Copy node bin
COPY --from=builder /aiblock/release/node ./node

# Default config for the node
COPY .docker/conf/* /etc/.

ENTRYPOINT ["./node"]
<<<<<<< HEAD
CMD [$NODE_TYPE]
=======
CMD ["mempool"]
>>>>>>> fd930298
<|MERGE_RESOLUTION|>--- conflicted
+++ resolved
@@ -24,12 +24,8 @@
 USER nonroot
 
 # Set these in the environment to override [use once we have env vars available]
-<<<<<<< HEAD
-ARG NODE_TYPE_ARG="compute"
+ARG NODE_TYPE_ARG="mempool"
 ENV NODE_TYPE=$NODE_TYPE_ARG
-=======
-ENV NODE_TYPE="mempool"
->>>>>>> fd930298
 ENV CONFIG="/etc/node_settings.toml"
 ENV TLS_CONFIG="/etc/tls_certificates.json"
 ENV INITIAL_BLOCK_CONFIG="/etc/initial_block.json"
@@ -48,8 +44,6 @@
 COPY .docker/conf/* /etc/.
 
 ENTRYPOINT ["./node"]
-<<<<<<< HEAD
+
 CMD [$NODE_TYPE]
-=======
-CMD ["mempool"]
->>>>>>> fd930298
+
