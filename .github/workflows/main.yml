--- conflicted
+++ resolved
@@ -22,8 +22,4 @@
     secrets: inherit
     needs: build
     with:
-<<<<<<< HEAD
-      IMAGE: ${{ vars.REGISTRY }}/aiblockofficial/node-${{ vars.NODE_TYPE }}:${{ github.sha }}
-=======
-      IMAGE: ${{ vars.REGISTRY }}/${{ vars.ORGANISATION_NAME }}/node-${{ vars.NODE_TYPE }}:${{ github.sha }}
->>>>>>> 5c0928dc
+      IMAGE: ${{ vars.REGISTRY }}/${{ vars.ORGANISATION_NAME }}/node-${{ vars.NODE_TYPE }}:${{ github.sha }}